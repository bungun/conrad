--- conflicted
+++ resolved
@@ -336,15 +336,6 @@
 				return
 
 		for structure in self.anatomy:
-<<<<<<< HEAD
-			label = structure.label
-			vw = self.physics.voxel_weights_by_label(label)
-			mat = self.physics.dose_matrix_by_label(label)
-			if np.size(vw) == 1 and np.sum(vw) > 1:
-				structure.A_mean = mat
-			else:
-				structure.A_full = mat
-=======
 			A = self.physics.dose_matrix_by_label(structure.label)
 			if A.shape[0] == 1:
 				structure.A_mean = A
@@ -357,7 +348,7 @@
 				if structure.size is None:
 					structure.size = np.sum(vw)
 				structure.voxel_weights = vw
->>>>>>> 4a5f0040
+
 		self.physics.mark_data_as_loaded()
 
 	def gather_physics_from_anatomy(self):
