--- conflicted
+++ resolved
@@ -353,21 +353,11 @@
 			raise ValueError(
 					'structure size must be defined to add voxel '
 					'weights')
-<<<<<<< HEAD
 		if np.size(weights) != self.size and np.sum(weights) != self.size:
 			raise ValueError(
 					'size (or sum) of input "weights" ({}) does not '
 					'match structure size ({}) of this {} object'
 					''.format(len(weights), self.size, Structure))
-=======
-		if len(weights) != self.size and np.sum(weights) != self.size:
-			raise ValueError(
-					'either the length ({}) or sum ({}) of input '
-					'`weights` does not match structure size ({}) '
-					'of this {} object'.format(
-							len(weights), np.sum(weights), self.size,
-							Structure))
->>>>>>> 4a5f0040
 		if any(weights < 0):
 			raise ValueError('negative voxel weights not allowed')
 		self.__voxel_weights = vec(weights)
