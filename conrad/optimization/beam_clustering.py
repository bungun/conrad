"""
TODO: DOCSTRING
"""
"""
Copyright 2016 Baris Ungun, Anqi Fu

This file is part of CONRAD.

CONRAD is free software: you can redistribute it and/or modify
it under the terms of the GNU General Public License as published by
the Free Software Foundation, either version 3 of the License, or
(at your option) any later version.

CONRAD is distributed in the hope that it will be useful,
but WITHOUT ANY WARRANTY; without even the implied warranty of
MERCHANTABILITY or FITNESS FOR A PARTICULAR PURPOSE.  See the
GNU General Public License for more details.

You should have received a copy of the GNU General Public License
along with CONRAD.  If not, see <http://www.gnu.org/licenses/>.
"""
<<<<<<< HEAD
form conrad.compat import *

import numpy as np

class ColumnClusteringMethods(object):
	@staticmethod
	def cluster(beam_set, desired_compression):
		pass

	@staticmethod
	def compress_beams(case, desired_compression):
		pass
		# target compression in (int, float, dict)

	@staticmethod
	def generate_feasible_dual(case, full_frame, compressed_frame, nu_0):
		pass

	@staticmethod
	def solve_compressed(case, full_frame, compressed_frame):
		pass
		# return {x: --, y: --, upper_bound: --, lower_bound: --}
=======
from conrad.compat import *

import abc
import numpy as np

from conrad.defs import module_installed
from conrad.optimization.clustering_base import ClusteredProblem

OPTKIT_INSTALLED = module_installed('optkit')
if OPTKIT_INSTALLED:
	import optkit as ok
else:
	ok = NotImplemented

@add_metaclass(abc.ABCMeta)
class BeamClusteredProblem(ClusteredProblem):
	def __init__(self, case, reference_frame_name, clustered_frame_name):
		ClusteredProblem.__init__(
				self, case, reference_frame_name, clustered_frame_name)
		self.__cluster_mapping = case.retrieve_frame_mapping(
				self.reference_frame, self.clustered_frame)

	@property
	def cluster_mapping(self):
		return self.cluster_mapping

	def split_voxel_prices(self, voxel_prices, structure_order,
						   rows_per_structure):
		voxel_price_dict = {}
		offset = 0
		for label in structure_order:
			size = rows_per_structure[label]
			voxel_price_dict[label] = voxel_prices[offset : offset + size]
			offset += size

	def join_voxel_prices(self, voxel_price_dict, structure_order):
		return np.vstack([voxel_price_dict[label] for label in structure_order])

	def dose_objective_dual_eval(self, anatomy, voxel_price_dict):
		return sum(listmap(
				lambda s: s.dual_objective_eval(voxel_price_dict[s.label]),
				anatomy))

	def update_voxel_prices(self, voxel_price_dict, voxel_price_update):
		for label in voxel_price_dict:
			voxel_price_dict[label] += voxel_price_update[label]

class UnconstrainedBeamClusteredProblem(BeamClusteredProblem):
	def __init__(self, case, reference_frame_name, clustered_frame_name):
		BeamClusteredProblem.__init__(
				self, case, reference_frame_name, clustered_frame_name)

	def clear(self):
		self.__case.problem.solver.clear()

	def build_A_infeas(self, reference_anatomy, beam_prices, k, tol):
		mu = beam_prices

		n_infeas = min(sum(mu < -tol), k)
		rank = (mu.argsort())[:n_infeas]

		sizes = [1 if s.collapsable else s.size for s in reference_anatomy]
		offsets = np.roll(np.cumsum(sizes), 1)
		offsets[0] = 0
		A_infeas = np.zeros((sum(sizes), n_infeas))

		for idx, s in enumerate(reference_anatomy.list):
			offset = offsets[i]
			size = sizes[i]
			if s.collapsable:
				for j_new, j in enumerate(rank):
					A_infeas[offset, j_new] += s.A_mean[j]
			else:
				for j_new, j in enumerate(rank):
					A_infeas[offset : offset + size, j_new] += s.A[:, j]

		return A_infeas

	def build_A_infeas_augmented(self, A_infeas, voxel_prices):
		m, n = A_infeas.shape
		A_aug = np.zeros((n, m + 1))
		A_aug[:, :m] = A_infeas.T
		A_aug[:, -1] = A_infeas.T.dot(voxel_prices)
		return A_aug


	def solve_dual_infeas_pogs(self, A_infeas, voxel_prices, reference_anatomy,
				**solver_options):
		"""
		Problem:

		max f_conj(nu + delta)
		st  delta >= 0; nu + delta \in dom(f_conj);
			A^T(nu + delta) >= 0

		with:
			parameter nu:= current (infeasible) voxel prices,
			optimization variable delta:= nonnegative change to prices.

		Rephrase as POGS-compatible graph form problem:

			max f_conj(z') + g_conj(A^Tz'),

		where,
			z' = nu + delta

		and f_conj is the dual objective and also contains the constraints
			delta >= 0
			z' \in dom(f_conj)

		while g_conj enforces the constraints
			A^T(nu + delta) >= 0

		We have:

			A_infeas^T \in R^{n x m}
			A_infeas^T\nu \in R^{n x 1},

		and define

			A_aug = [A_infeas^T, A_infeas^T \nu];

		then,

			A_aug * [delta; 1] = A_infeas^T delta + A_infeas^T \nu

		so

			A_aug * [delta; 1] >= 0 <--> A_infeas^T delta + A_infeas^T \nu >= 0

		The problem is then

			max f_conj(z) + g_conj(A_aug * z)

		with

			z = [delta; 1]
			f_conj defined as above for the first m entries to express the
				dual objective and enforce dual domain constraints
			f_conj enforcing z_{m + 1} == 1 for the final entry
			g_conj enforcing nonnegativity as above

		Since this is an inner routine, the optkit/POGS backends are not
		changed.
		"""
		if not OPTKIT_INSTALLED:
			raise NotImplementedError(
					'module `optkit` not installed, cannot call '
					'`solve_dual_infeas_pogs()`')

		n_voxels, n_beams = A_infeas.shape


		# build f_conj
		objective_voxels_conjugate = ok.PogsObjective(
				n_voxels + 1, h='IndBox01')
		ptr = 0

		# structure dual objectives and constraints
		for s in reference_anatomy:
			obj_sub = self.methods.dual_fused_expr_constraints_pogs(
					s, nu_offset=voxel_prices, nonnegative=True)
			objective_voxels_conjugate.copy_from(obj_sub, ptr)
			ptr += 1 if s.collapsable else s.size

		# extra term to enforce final term z_{m+1} == 1
		objective_voxels_conjugate.set(start=-1, h='IndEq0', b=1, d=0)

		# build g_conj
		objective_beams_conjugate = ok.PogsObjective(n_beams, h='IndGe0')

		A_aug = self.build_A_infeas_augmented(A_infeas, voxel_prices)

		dual = ok.PogsSolver(A_aug)
		dual.solve(
				objective_beams_conjugate, objective_voxels_conjugate,
				**solver_options)

		solve_time = dual.info.c.solve_time + dual.info.c.setup_time
		delta_star = dual.output.x[:-1]

		del dual
		return delta_star, solve_time

	def dual_iterative(self, voxel_prices_dict, k, reference_anatomy, tol,
					   tol_infeas=1e-2, **solver_options):
		n_beams = np.size(next(iter(reference_anatomy)).A_mean)
		sizes = [np.size(nu) for nu in voxel_prices_dict.values()]

		TMAX = int(np.ceil(float(n)/float(k)))
		TOL_N = tol_infeas * n_beams

		nu_t = voxel_prices_dict
		mu_t = self.methods.beam_prices(reference_anatomy, nu_t)
		t = 0
		solve_time_total = 0.
		offset = 0.

		VERBOSE = True
		if 'verbose' in solver_options:
			VERBOSE = solver_options['verbose'] > 0

		while sum(mu_t < - tol) > TOL_N and t < TMAX:
			A_infeas = build_A_infeas(reference_anatomy, mu, k, tol)
			delta_star, solve_time = solve_dual_infeas_pogs(
					A_infeas, nu_t, reference_anatomy, **solver_options)
			delta_t = split_voxel_prices(
					delta_star, reference_anatomy.label_order, sizes)
			solve_time_total += solve_time

			if VERBOSE:
				print('# infeas before: {}'.format(sum(mu_t < - tol)))

			self.update_voxel_prices(nu_t, delta_t)
			mu_t = self.methods.beam_prices(reference_anatomy, nu_t)

			if VERBOSE:
				print('# infeas after: {}'.format(sum(mu_t < - tol)))

			offset += self.dose_objective_dual_eval(
					reference_anatomy, delta_star)

			if VERBOSE:
				print('CUMULATIVE OFFSET: {}'.format(offset))

			t += 1

		return nu_t, solve_time_total, t

	def solve_and_bound_clustered_problem(self, case, reference_anatomy,
										  cluster_mapping, **solver_options):
		_, run = case.plan(**solver_options)

		x_star_bclu = run.output.x
		x_star_bclu_upsampled = cluster_mapping.upsample(
				x_star_bclu, rescale_output=True)
		nu_star_bclu = run.output.nu
		nu_star_bclu_dict = self.split_voxel_prices(
				nu_star_bclu, run.profile.label_order,
				run.profile.representation_sizes)

		k = np.size(x_star_bclu)
		mu = self.methods.beam_prices(reference_anatomy, nu_star_bclu_dict)
		n = np.size(mu)
		tol = np.abs(mu.min()) * np.log10(n / k)

		reference_anatomy.calculate_doses(x_star_bclu_upsampled)
		obj_ub = self.dose_objective_primal_eval(reference_anatomy)


		nu_feas, solve_time_total, n_subproblems = self.dual_iterative(
				nu_star_bclu_dict, k, reference_anatomy, tol, **solver_options)
		obj_lb = self.dose_objective_dual_eval(reference_anatomy, nu_feas)

		mu = self.methods.beam_prices(reference_anatomy, nu_feas)
		print('TOL {}'.format(tol))
		print('MAX VIOLATION: {}'.format(np.abs(mu.min())))

		run.output.optimal_variables['x_full'] = x_star_bclu_upsampled
		run.output.optimal_variables['nu_feasible'] = self.join_voxel_prices(
				nu_feas)
		run.output.solver_info['primal_solve_time'] = float(
				case.problem.solver.solvetime + case.problem.solver.setuptime)
		run.output.solver_info['dual_time'] = solve_time_total

		return obj_ub, obj_lb, run

	def cluster_and_bound(self, **solver_options):
		self.reload_clustered_frame()
		return self.solve_and_bound_clustered_problem(
				self.case, self.reference_anatomy, self.cluster_mapping,
				**solver_options)

# class ConstrainedBeamClusteredProblem(VoxelClusteredProblem):
	# pass





>>>>>>> 4a5f0040

<|MERGE_RESOLUTION|>--- conflicted
+++ resolved
@@ -19,30 +19,6 @@
 You should have received a copy of the GNU General Public License
 along with CONRAD.  If not, see <http://www.gnu.org/licenses/>.
 """
-<<<<<<< HEAD
-form conrad.compat import *
-
-import numpy as np
-
-class ColumnClusteringMethods(object):
-	@staticmethod
-	def cluster(beam_set, desired_compression):
-		pass
-
-	@staticmethod
-	def compress_beams(case, desired_compression):
-		pass
-		# target compression in (int, float, dict)
-
-	@staticmethod
-	def generate_feasible_dual(case, full_frame, compressed_frame, nu_0):
-		pass
-
-	@staticmethod
-	def solve_compressed(case, full_frame, compressed_frame):
-		pass
-		# return {x: --, y: --, upper_bound: --, lower_bound: --}
-=======
 from conrad.compat import *
 
 import abc
@@ -320,8 +296,21 @@
 	# pass
 
 
-
-
-
->>>>>>> 4a5f0040
-
+# class ColumnClusteringMethods(object):
+# 	@staticmethod
+# 	def cluster(beam_set, desired_compression):
+# 		pass
+
+# 	@staticmethod
+# 	def compress_beams(case, desired_compression):
+# 		pass
+# 		# target compression in (int, float, dict)
+
+# 	@staticmethod
+# 	def generate_feasible_dual(case, full_frame, compressed_frame, nu_0):
+# 		pass
+
+# 	@staticmethod
+# 	def solve_compressed(case, full_frame, compressed_frame):
+# 		pass
+# 		# return {x: --, y: --, upper_bound: --, lower_bound: --}
