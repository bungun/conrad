"""
Methods to evaluate/build structure objectives.
"""
"""
Copyright 2016--2017 Baris Ungun, Anqi Fu

This file is part of CONRAD.

CONRAD is free software: you can redistribute it and/or modify
it under the terms of the GNU General Public License as published by
the Free Software Foundation, either version 3 of the License, or
(at your option) any later version.

CONRAD is distributed in the hope that it will be useful,
but WITHOUT ANY WARRANTY; without even the implied warranty of
MERCHANTABILITY or FITNESS FOR A PARTICULAR PURPOSE.  See the
GNU General Public License for more details.

You should have received a copy of the GNU General Public License
along with CONRAD.  If not, see <http://www.gnu.org/licenses/>.
"""
from conrad.compat import *

import numpy as np

from conrad.defs import cvxpy_var_size
from conrad.optimization.objectives import TreatmentObjective
from conrad.medicine.structure import Structure

class ObjectiveMethods(object):
	@staticmethod
	def normalize(structure):
		# scale by global scaling factor / structure cardinality
		if structure.collapsable:
			# |S| * G / |S| = G
			structure.objective.normalization = float(
					structure.objective.global_scaling)
		else:
			# G / |S|
			if structure.weighted_size is None:
				raise ValueError(
						'attributes `size` or `voxel_weights` of '
						'argument `structure` must be set to normalize '
						'objective')
			structure.objective.normalization = float(
					structure.objective.global_scaling /
					structure.weighted_size)

	@staticmethod
	def get_weights(structure):
		if structure.collapsable:
			return None
		if structure.size == structure.weighted_size:
			return None
		else:
			return structure.voxel_weights

	@staticmethod
	def eval(structure, y=None, x=None):
		return ObjectiveMethods.primal_eval(structure, y, x)

	@staticmethod
	def primal_eval(structure, y=None, x=None):
		if y is not None:
			structure.assign_dose(y)
		elif x is not None:
			structure.calculate_dose(x)

		ObjectiveMethods.normalize(structure)
		y = structure.y if not structure.collapsable else float(
				structure.y_mean)
		weights = None if structure.collapsable else structure.voxel_weights
		return structure.objective.eval(y, weights)

	@staticmethod
	def dual_eval(structure, nu):
		ObjectiveMethods.normalize(structure)
		weights = ObjectiveMethods.get_weights(structure)
		return structure.objective.dual_eval(nu, weights)

	@staticmethod
	def expr(structure, variable):
		return ObjectiveMethods.primal_expr(structure, variable)

	@staticmethod
	def primal_expr(structure, variable):
		ObjectiveMethods.normalize(structure)
		weights = None if structure.collapsable else structure.voxel_weights
		size = cvxpy_var_size(variable)
		matrix = None
		if structure.collapsable and size != 1:
			matrix = structure.A_mean.reshape((1, structure.A_mean.size))
		elif not structure.collapsable and size != structure.A.shape[0]:
			matrix = structure.A
		if matrix is None:
			return structure.objective.expr(variable, weights)
		else:
			return structure.objective.expr_Ax(matrix, variable, weights)

	@staticmethod
	def dual_expr(structure, nu_var):
		ObjectiveMethods.normalize(structure)
		weights = ObjectiveMethods.get_weights(structure)
		# NB: no adjustment for variable size for collapsable structures
		# since *linear* objective implies dual objective value = 0
		# (affine->constant objective value)
		return structure.objective.dual_expr(nu_var, weights)

	@staticmethod
	def primal_expr_pogs(structure):
		ObjectiveMethods.normalize(structure)
		weights = ObjectiveMethods.get_weights(structure)
		size = 1 if structure.collapsable else structure.size
		return structure.objective.primal_expr_pogs(size, weights)

	@staticmethod
	def dual_expr_pogs(structure):
		ObjectiveMethods.normalize(structure)
		weights = ObjectiveMethods.get_weights(structure)
		size = 1 if structure.collapsable else structure.size
		return structure.objective.dual_expr_pogs(size, weights)

	@staticmethod
	def dual_domain_constraints(structure, nu_var, nu_offset=None,
								nonnegative=False):
		ObjectiveMethods.normalize(structure)
		weights = ObjectiveMethods.get_weights(structure)
		return structure.objective.dual_domain_constraints(
				nu_var, weights, nu_offset=nu_offset, nonnegative=nonnegative)

	@staticmethod
	def dual_domain_constraints_pogs(structure, nu_offset=None,
									 nonnegative=False):
		ObjectiveMethods.normalize(structure)
		weights = ObjectiveMethods.get_weights(structure)
		size = 1 if structure.collapsable else structure.size
		return structure.objective.dual_domain_constraints_pogs(
				size, weights, nu_offset=nu_offset, nonnegative=nonnegative)

	@staticmethod
	def dual_fused_expr_constraints_pogs(structure, nu_offset=None,
										 nonnegative=False):
		ObjectiveMethods.normalize(structure)
		weights = ObjectiveMethods.get_weights(structure)
		size = 1 if structure.collapsable else structure.size
<<<<<<< HEAD
		return structure.objective.dual_domain_constraints_pogs(size, weights)

	@staticmethod
	def clinical_primal_eval(structures, voxel_doses=None, beam_fluences=None):
		f = lambda s: ObjectiveMethods.eval(s, voxel_doses, beam_fluences)
		return sum(map(f, structures))

	@staticmethod
	def clinical_dual_eval(structures, voxel_prices, beam_prices=None):
		f_conjugate = lambda s: ObjectiveMethods.dual_eval(s, voxel_prices)
		return sum(map(f_conjugate, structures))

	@staticmethod
	def deliverability_primal_eval(beams_sets, beam_fluences=None):
		raise NotImplementedError

	@staticmethod
	def deliverability_dual_eval(beam_sets, beam_prices=None):
		raise NotImplementedError
=======
		return structure.objective.dual_fused_expr_constraints_pogs(
				size, weights, nu_offset=nu_offset, nonnegative=nonnegative)

	@staticmethod
	def partial_beam_prices(structure, voxel_prices):
		if structure.collapsable:
			return structure.A_mean * float(nu)
		else:
			return structure.A.T.dot(nu)

	@staticmethod
	def beam_prices(structures, voxel_prices_by_label):
		pbp = lambda s: ObjectiveMethods.partial_beam_prices(
				s, voxel_prices_by_label[s.label])
		return np.add.reduce(listmap(pbp, structures))
>>>>>>> 4a5f0040
<|MERGE_RESOLUTION|>--- conflicted
+++ resolved
@@ -134,6 +134,7 @@
 		ObjectiveMethods.normalize(structure)
 		weights = ObjectiveMethods.get_weights(structure)
 		size = 1 if structure.collapsable else structure.size
+
 		return structure.objective.dual_domain_constraints_pogs(
 				size, weights, nu_offset=nu_offset, nonnegative=nonnegative)
 
@@ -143,27 +144,6 @@
 		ObjectiveMethods.normalize(structure)
 		weights = ObjectiveMethods.get_weights(structure)
 		size = 1 if structure.collapsable else structure.size
-<<<<<<< HEAD
-		return structure.objective.dual_domain_constraints_pogs(size, weights)
-
-	@staticmethod
-	def clinical_primal_eval(structures, voxel_doses=None, beam_fluences=None):
-		f = lambda s: ObjectiveMethods.eval(s, voxel_doses, beam_fluences)
-		return sum(map(f, structures))
-
-	@staticmethod
-	def clinical_dual_eval(structures, voxel_prices, beam_prices=None):
-		f_conjugate = lambda s: ObjectiveMethods.dual_eval(s, voxel_prices)
-		return sum(map(f_conjugate, structures))
-
-	@staticmethod
-	def deliverability_primal_eval(beams_sets, beam_fluences=None):
-		raise NotImplementedError
-
-	@staticmethod
-	def deliverability_dual_eval(beam_sets, beam_prices=None):
-		raise NotImplementedError
-=======
 		return structure.objective.dual_fused_expr_constraints_pogs(
 				size, weights, nu_offset=nu_offset, nonnegative=nonnegative)
 
@@ -178,5 +158,4 @@
 	def beam_prices(structures, voxel_prices_by_label):
 		pbp = lambda s: ObjectiveMethods.partial_beam_prices(
 				s, voxel_prices_by_label[s.label])
-		return np.add.reduce(listmap(pbp, structures))
->>>>>>> 4a5f0040
+		return np.add.reduce(listmap(pbp, structures))