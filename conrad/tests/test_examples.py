import conrad
import numpy as np
import unittest
import cvxpy
from os import path

from conrad import Case

class TestExamples(unittest.TestCase):
	""" Unit tests using example problems. """
	def setUp(self):
		self.m_targ = 100
		self.m_oar = 400
		self.m = self.m_targ + self.m_oar
		self.n = 200
		
		# Construct dose matrix
		A_targ = np.random.rand(self.m_targ, self.n)
		A_oar = 0.5 * np.random.rand(self.m_oar, self.n)
		self.A = np.vstack((A_targ, A_oar))

	def test_basic(self):
		# Prescription for each structure
		lab_tum = 0
		lab_oar = 1
		rx = [{'label': lab_tum, 'name': 'tumor', 'is_target': True,  'dose': 1., 'constraints': None},
			  {'label': lab_oar, 'name': 'oar',   'is_target': False, 'dose': 0., 'constraints': None}]
		
		# Construct and solve case
		label_order = [lab_tum, lab_oar]
		voxel_labels = [lab_tum] * self.m_targ + [lab_oar] * self.m_oar
		cs = Case(self.A, voxel_labels, label_order, rx)
		cs.plan("ECOS", verbose = 1)
		
		# Add DVH constraints and re-solve
		cs.add_dvh_constraint(lab_tum, 1.05, 30., '<')
		cs.add_dvh_constraint(lab_tum, 0.8, 20., '>')
		cs.add_dvh_constraint(lab_oar, 0.5, 50, '<')
		cs.add_dvh_constraint(lab_oar, 0.55, 10, '>')
		cs.plan("ECOS", verbose = 1)

		# try plotting:
		cs.plan("ECOS", plot = True)
		
		# try plotting + save:
<<<<<<< HEAD

	 def test_rx_from_JSON(self):
	 	"""TODO: docstring"""
	 	self.setup_yaml_json()
	 	input_file = path.abspath('json_rx.json')
	 	cs = Case(self.A, self.voxel_labels, self.label_order, input_file)

	 	print "prescription loaded from JSON:\n", cs.prescription 

	 	cs.plan("ECOS", verbose = 1)

	 def test_rx_from_YAML(self):
	 	"""TODO: docstring"""
	 	self.setup_yaml_json()
	 	input_file = path.abspath('yaml_rx.yml')
	 	cs = Case(self.A, self.voxel_labels, self.label_order, input_file)

	 	print "prescription loaded from YAML:\n", cs.prescription 

	 	cs.plan("ECOS", verbose = 1)

	 def test_plotting(self, case):
	 	"""TODO: docstring"""
	 	pass	 	
=======
		cs.plan("ECOS", plot = True, plotfile = "test_basic_plot.pdf")
		
	def test_plotting(self):
		"""TODO: docstring"""
		pass
>>>>>>> 1b522441
<|MERGE_RESOLUTION|>--- conflicted
+++ resolved
@@ -43,7 +43,6 @@
 		cs.plan("ECOS", plot = True)
 		
 		# try plotting + save:
-<<<<<<< HEAD
 
 	 def test_rx_from_JSON(self):
 	 	"""TODO: docstring"""
@@ -67,11 +66,4 @@
 
 	 def test_plotting(self, case):
 	 	"""TODO: docstring"""
-	 	pass	 	
-=======
-		cs.plan("ECOS", plot = True, plotfile = "test_basic_plot.pdf")
-		
-	def test_plotting(self):
-		"""TODO: docstring"""
-		pass
->>>>>>> 1b522441
+	 	pass	 