--- conflicted
+++ resolved
@@ -20,11 +20,8 @@
 
 # to import conrad:
 sys.path.insert(0, os.path.abspath('../..'))
-<<<<<<< HEAD
 __version__ = "0.0.3a"
-=======
-__version__ = "0.0.2"
->>>>>>> 4a5f0040
+
 
 # If extensions (or modules to document with autodoc) are in another directory,
 # add these directories to sys.path here. If the directory is relative to the
